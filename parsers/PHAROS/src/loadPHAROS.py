import os
import argparse
import re
import requests

from Common.loader_interface import SourceDataLoader, SourceDataBrokenError, SourceDataFailedError
from Common.kgxmodel import kgxnode, kgxedge
from Common.node_types import GENE, DISEASE_OR_PHENOTYPIC_FEATURE, PUBLICATIONS
from Common.utils import GetData, snakify
from Common.db_connectors import MySQLConnector
from Common.predicates import DGIDB_PREDICATE_MAPPING


class PHAROSLoader(SourceDataLoader):

    source_id = 'PHAROS'
    provenance_id = 'infores:pharos'
    description = "Pharos is the openly accessible user interface to the Illuminating the Druggable Genome (IDG) program’s Knowledge Management Center (KMC), which aims to develop a comprehensive, integrated knowledge-base for the Druggable Genome (DG) to illuminate the uncharacterized and/or poorly annotated portion of the DG, focusing on three of the most commonly drug-targeted protein families: G-protein-coupled receptors; ion channels; and kinases."
    source_data_url = "https://pharos.nih.gov/"
<<<<<<< HEAD
    license = "https://pharos.nih.gov/about"
    attribution = "https://pharos.nih.gov/about"
    parsing_version: str = '1.4'
=======
    license = "Data accessed from Pharos and TCRD is publicly available from the primary sources listed above. Please respect their individual licenses regarding proper use and redistribution."
    attribution = 'Sheils, T., Mathias, S. et al, "TCRD and Pharos 2021: mining the human proteome for disease biology", Nucl. Acids Res., 2021. DOI: 10.1093/nar/gkaa993'
    parsing_version: str = '1.3'
>>>>>>> a52177e3

    GENE_TO_DISEASE_QUERY: str = """select distinct x.value, d.did, d.name, p.sym, d.dtype, d.score
                                from disease d 
                                join xref x on x.protein_id = d.protein_id 
                                join protein p on p.id=x.protein_id
                                where x.xtype = 'HGNC' 
                                and d.dtype <> 'Expression Atlas'
                                and d.did not like 'NCBIGene%' 
                                and d.did not like 'AmyCo%'
                                and d.did not like 'ENSP%'"""

    GENE_TO_CMPD_ACTIVITY_QUERY: str = """SELECT DISTINCT x.value, ca.cmpd_name_in_src as drug, ca.cmpd_id_in_src as cid, catype AS id_src,
                                ca.act_value AS affinity, ca.act_type as affinity_parameter, ca.act_type AS pred, p.sym,
                                ca.pubmed_ids AS pubmed_ids, '' AS dtype
                                FROM xref x
                                JOIN cmpd_activity ca on x.protein_id = ca.target_id
                                JOIN protein p on p.id=x.protein_id
                                WHERE x.xtype='HGNC' and ca.cmpd_name_in_src is not null and ca.cmpd_name_in_src <> 'NA' and ca.cmpd_name_in_src not like 'US%'"""

    GENE_TO_DRUG_ACTIVITY_QUERY: str = """SELECT DISTINCT x.value, da.drug, da.cmpd_chemblid AS cid, 'ChEMBL' AS id_src, p.sym,
                                da.act_value AS affinity, da.act_type AS affinity_parameter, da.action_type AS pred, '' AS dtype
                                FROM xref x
                                JOIN drug_activity da on x.protein_id = da.target_id
                                JOIN protein p on p.id=x.protein_id
                                WHERE da.cmpd_chemblid IS NOT NULL
                                AND x.xtype='HGNC'"""
    # TODO check for updated infores ids, these did not exist at the time of writing this
    # eRAM, JensenLab Experiment TIGA,
    PHAROS_INFORES_MAPPING = {
        'CTD': 'infores:ctd',
        'DisGeNET': 'infores:disgenet',
        'DrugCentral Indication': 'infores:drugcentral',
        'eRAM': 'infores:eram',
        'JensenLab Experiment TIGA': 'infores:tiga',
        'JensenLab Knowledge AmyCo': 'infores:diseases',
        'JensenLab Knowledge MedlinePlus': 'infores:diseases',
        'JensenLab Knowledge UniProtKB-KW': 'infores:diseases',
        'JensenLab Text Mining': 'infores:diseases',  # looks wrong but it's right https://diseases.jensenlab.org/
        'Monarch': 'infores:monarchinitiative',
        'UniProt Disease': 'infores:uniprot'
    }

    def __init__(self, test_mode: bool = False, source_data_dir: str = None):
        """
        :param test_mode - sets the run into test mode
        :param source_data_dir - the specific storage directory to save files in
        """
        super().__init__(test_mode=test_mode, source_data_dir=source_data_dir)

        self.data_file = 'latest.sql.gz'
        self.data_url = 'http://juniper.health.unm.edu/tcrd/download/'
        self.source_db = 'Target Central Resource Database'
        self.pharos_db = None
        self.genetic_association_predicate = 'WIKIDATA_PROPERTY:P2293'

    def get_latest_source_version(self) -> str:
        """
        gets the version of the data

        :return: the version of the data
        """
        url = 'http://juniper.health.unm.edu/tcrd/download/latest.README'
        response = requests.get(url)
        first_line = response.text.splitlines()[0]
        version = first_line.split()[1].replace('.', '_')
        return version

    def get_data(self):
        gd: GetData = GetData(self.logger.level)
        byte_count: int = gd.pull_via_http(f'{self.data_url}{self.data_file}',
                                           self.data_path)
        if not byte_count:
            return False

    def parse_data(self) -> dict:
        """
        Parses the PHAROS data to create KGX files.

        :return: parsed meta data results
        """

        if self.ping_pharos_db():
            self.logger.info('Pinging PHAROS database successful..')
        else:
            error_message = "PHAROS DB was not accessible. " \
                            "Manually stand up PHAROS DB and configure environment variables before trying again."
            raise SourceDataFailedError(error_message=error_message)

        final_record_count: int = 0
        final_skipped_count: int = 0

        # get the nodes and edges for each dataset
        self.logger.info('Querying for gene to disease..')
        records, skipped = self.parse_gene_to_disease()
        final_record_count += records
        final_skipped_count += skipped
        self.logger.info(f'Found {records} gene to disease records..')

        self.logger.info('Querying for gene to drug activity..')
        records, skipped = self.parse_gene_to_drug_activity()
        final_record_count += records
        final_skipped_count += skipped
        self.logger.info(f'Found {records} gene to drug records..')

        self.logger.info('Querying for gene to compound activity..')
        records, skipped = self.parse_gene_to_cmpd_activity()
        final_record_count += records
        final_skipped_count += skipped
        self.logger.info(f'Found {records} gene to compound records..')

        # load up the metadata
        load_metadata = {
            'num_source_lines': final_record_count,
            'unusable_source_lines': final_skipped_count
        }

        # return the metadata to the caller
        return load_metadata

    def parse_gene_to_disease(self) -> (int, int):
        """
        gets gene to disease records from the pharos DB and creates nodes
        :param node_list: list, the node list to append this data to
        :return: list, the node list and record counters
        """
        # init the record counters
        record_counter: int = 0
        skipped_record_counter: int = 0

        # get the data
        gene_to_disease: dict = self.query_pharos_db(self.GENE_TO_DISEASE_QUERY)

        # create a regex pattern to find UMLS nodes
        umls_pattern = re.compile('^C\d+$')  # pattern for umls local id

        # for each item in the list
        for item in gene_to_disease:
            # increment the counter
            record_counter += 1

            # get the pertinent info from the record
            gene_id = item['value']
            gene_name = self.sanitize_name(item['sym'])
            disease_id = item['did']
            disease_name = self.sanitize_name(item['name'])
            edge_provenance = self.PHAROS_INFORES_MAPPING[item['dtype']]
            edge_properties = {'score': float(item['score'])} if item['score'] else {}

            # move along, no disease id
            if disease_id is None:
                # increment the counter
                skipped_record_counter += 1
                continue
            # if this is a UMLS node, create the curie
            elif umls_pattern.match(disease_id):
                disease_id = f"UMLS:{disease_id}"
            elif disease_id.startswith('Orphanet:'):
                disease_id = 'ORPHANET:' + disease_id.split(':')[1]
            elif disease_id.startswith('MIM'):
                disease_id = 'O' + disease_id

            # if the drug id is a gene ignore it
            if disease_id == gene_id:
                self.logger.error(f'similar parse_gene_to_disease()! {disease_id} == {gene_id}, {item}')
            else:
                disease_node = kgxnode(disease_id, name=disease_name, categories=[DISEASE_OR_PHENOTYPIC_FEATURE])
                self.output_file_writer.write_kgx_node(disease_node)

                gene_node = kgxnode(gene_id, name=gene_name, categories=[GENE])
                self.output_file_writer.write_kgx_node(gene_node)

                if edge_provenance:
                    gene_to_disease_edge = kgxedge(subject_id=gene_id,
                                                   object_id=disease_id,
                                                   predicate=self.genetic_association_predicate,
                                                   edgeprops=edge_properties,
                                                   primary_knowledge_source=edge_provenance,
                                                   aggregator_knowledge_sources=[self.provenance_id])
                else:
                    gene_to_disease_edge = kgxedge(subject_id=gene_id,
                                                   object_id=disease_id,
                                                   predicate=self.genetic_association_predicate,
                                                   edgeprops=edge_properties,
                                                   primary_knowledge_source=self.provenance_id)
                self.output_file_writer.write_kgx_edge(gene_to_disease_edge)

        return record_counter, skipped_record_counter

    def parse_gene_to_drug_activity(self) -> (int, int):
        """
        gets gene to drug activity records from the pharos DB and creates nodes
        :param node_list: list, the node list to append this data to
        :return: list, the node list and record counters
        """
        # init the record counters
        record_counter: int = 0
        skipped_record_counter: int = 0

        # get the data
        gene_to_drug_activity: dict = self.query_pharos_db(self.GENE_TO_DRUG_ACTIVITY_QUERY)

        prefixmap = {'ChEMBL': 'CHEMBL.COMPOUND:CHEMBL', 'Guide to Pharmacology': 'GTOPDB:'}

        # for each item in the list
        for item in gene_to_drug_activity:
            # increment the counter
            record_counter += 1

            drug_id = f"{prefixmap[item['id_src']]}{item['cid'].replace('CHEMBL', '')}"
            drug_name = self.sanitize_name(item['drug'])
            gene_id = item['value']
            gene_name = self.sanitize_name(item['sym'])
            predicate, pmids, edge_properties, edge_provenance = self.get_edge_props(item)

            if pmids:
                edge_properties[PUBLICATIONS] = pmids

            drug_node = kgxnode(drug_id,
                                name=drug_name)
            self.output_file_writer.write_kgx_node(drug_node)

            gene_node = kgxnode(gene_id,
                                name=gene_name,
                                categories=[GENE])
            self.output_file_writer.write_kgx_node(gene_node)

            if edge_provenance:
                drug_to_gene_edge = kgxedge(
                    subject_id=drug_id,
                    object_id=gene_id,
                    predicate=predicate,
                    edgeprops=edge_properties,
                    primary_knowledge_source=edge_provenance,
                    aggregator_knowledge_sources=[self.provenance_id]
                )
            else:
                drug_to_gene_edge = kgxedge(
                    subject_id=drug_id,
                    object_id=gene_id,
                    predicate=predicate,
                    edgeprops=edge_properties,
                    primary_knowledge_source=self.provenance_id
                )
            self.output_file_writer.write_kgx_edge(drug_to_gene_edge)

        return record_counter, skipped_record_counter

    def parse_gene_to_cmpd_activity(self) -> (int, int):
        """
        gets gene to compound activity records from the pharos DB and creates nodes
        :param node_list: list, the node list to append this data to
        :return: list, the node list and record counters
        """
        # init the record counters
        record_counter: int = 0
        skipped_record_counter: int = 0

        # get the data
        gene_to_cmpd_activity: dict = self.query_pharos_db(self.GENE_TO_CMPD_ACTIVITY_QUERY)

        prefixmap = {'ChEMBL': 'CHEMBL.COMPOUND:CHEMBL', 'Guide to Pharmacology': 'GTOPDB:'}

        # for each item in the list
        for item in gene_to_cmpd_activity:
            # increment the counter
            record_counter += 1

            cmpd_id = f"{prefixmap[item['id_src']]}{item['cid'].replace('CHEMBL', '')}"
            cmpd_name = self.sanitize_name(item['drug'])
            gene_id = item['value']
            gene_name = self.sanitize_name(item['sym'])
            predicate, pmids, edge_properties, edge_provenance = self.get_edge_props(item)

            if pmids:
                edge_properties[PUBLICATIONS] = pmids

            cmpd_node = kgxnode(cmpd_id,
                                name=cmpd_name)
            self.output_file_writer.write_kgx_node(cmpd_node)

            gene_node = kgxnode(gene_id,
                                name=gene_name)
            self.output_file_writer.write_kgx_node(gene_node)

            if edge_provenance:
                cmpd_to_gene_edge = kgxedge(subject_id=cmpd_id,
                                            object_id=gene_id,
                                            predicate=predicate,
                                            edgeprops=edge_properties,
                                            primary_knowledge_source=edge_provenance,
                                            aggregator_knowledge_sources=[self.provenance_id])
            else:
                cmpd_to_gene_edge = kgxedge(subject_id=cmpd_id,
                                            object_id=gene_id,
                                            predicate=predicate,
                                            edgeprops=edge_properties,
                                            primary_knowledge_source=self.provenance_id)
            self.output_file_writer.write_kgx_edge(cmpd_to_gene_edge)

        return record_counter, skipped_record_counter

    def get_edge_props(self, result) -> (str, list, dict, str):
        """
        gets the edge properties from the node results

        :param result:
        :return str: predicate, list: pmids, dict: props, str: provenance:
        """
        # get the predicate if there is one
        if result['pred'] is not None and len(result['pred']) > 1:
            rel: str = snakify(result['pred'])
        else:
            # otherwise default to interacts_with
            rel: str = 'interacts_with'

        # look up a standardized predicate we want to use
        try:
            predicate: str = DGIDB_PREDICATE_MAPPING[rel]
        except KeyError as k:
            # if we don't have a mapping for a predicate consider the parser broken
            raise SourceDataBrokenError(f'Predicate mapping for {predicate} not found')

        # if there was provenance data save it
        if result['dtype'] is not None and len(result['dtype']) > 0:
            provenance = self.PHAROS_INFORES_MAPPING[result['dtype']]
        else:
            provenance = None

        # if there were any pubmed ids save them
        if 'pubmed_ids' in result and result['pubmed_ids'] is not None:
            pmids: list = [f'PMID:{r}' for r in result['pubmed_ids'].split('|')]
        else:
            pmids: list = []

        # if there was affinity data save it
        props: dict = {}
        if result['affinity'] is not None:
            props['affinity'] = float(result['affinity'])
            props['affinity_parameter'] = result['affinity_parameter']

        # return to the caller
        return predicate, pmids, props, provenance

    def init_pharos_db(self):
        try:
            db_host = os.environ['PHAROS_DB_HOST']
            db_user = os.environ['PHAROS_DB_USER']
            db_password = os.environ['PHAROS_DB_PASSWORD']
            db_name = os.environ['PHAROS_DB_NAME']
            db_port = os.environ['PHAROS_DB_PORT']
        except KeyError as k:
            raise SourceDataFailedError(f'PHAROS DB environment variables not set. ({repr(k)})')

        self.pharos_db = MySQLConnector(db_host=db_host,
                                        db_user=db_user,
                                        db_password=db_password,
                                        db_name=db_name,
                                        db_port=db_port,
                                        logger=self.logger)

    def ping_pharos_db(self):
        if not self.pharos_db:
            self.init_pharos_db()
        if self.pharos_db.ping_db():
            return True
        return False

    def query_pharos_db(self, sql_query: str):
        if not self.pharos_db:
            self.init_pharos_db()
        return self.pharos_db.query(sql_query)

    def sanitize_name(self, name):
        return ''.join([x if ord(x) < 128 else '?' for x in name])

if __name__ == '__main__':
    # create a command line parser
    ap = argparse.ArgumentParser(description='Loads the PHAROS data from a MySQL DB and creates KGX import files.')

    # command line should be like: python loadPHAROS.py -p D:\Work\Robokop\Data_services\PHAROS_data -m json
    ap.add_argument('-s', '--data_dir', required=True, help='The location of the output directory')

    # parse the arguments
    args = vars(ap.parse_args())

    # get the params
    data_dir: str = args['data_dir']

    # get a reference to the processor
    pdb = PHAROSLoader()

    # load the data and create KGX output
    pdb.load(data_dir, data_dir)<|MERGE_RESOLUTION|>--- conflicted
+++ resolved
@@ -17,15 +17,9 @@
     provenance_id = 'infores:pharos'
     description = "Pharos is the openly accessible user interface to the Illuminating the Druggable Genome (IDG) program’s Knowledge Management Center (KMC), which aims to develop a comprehensive, integrated knowledge-base for the Druggable Genome (DG) to illuminate the uncharacterized and/or poorly annotated portion of the DG, focusing on three of the most commonly drug-targeted protein families: G-protein-coupled receptors; ion channels; and kinases."
     source_data_url = "https://pharos.nih.gov/"
-<<<<<<< HEAD
-    license = "https://pharos.nih.gov/about"
-    attribution = "https://pharos.nih.gov/about"
-    parsing_version: str = '1.4'
-=======
     license = "Data accessed from Pharos and TCRD is publicly available from the primary sources listed above. Please respect their individual licenses regarding proper use and redistribution."
     attribution = 'Sheils, T., Mathias, S. et al, "TCRD and Pharos 2021: mining the human proteome for disease biology", Nucl. Acids Res., 2021. DOI: 10.1093/nar/gkaa993'
-    parsing_version: str = '1.3'
->>>>>>> a52177e3
+    parsing_version: str = '1.4'
 
     GENE_TO_DISEASE_QUERY: str = """select distinct x.value, d.did, d.name, p.sym, d.dtype, d.score
                                 from disease d 
