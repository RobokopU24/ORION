import csv
import requests

<<<<<<< HEAD
from orion.utils import GetData
from orion.loader_interface import SourceDataLoader
from orion.kgxmodel import kgxnode, kgxedge
from orion.prefixes import HGNC, HGNC_FAMILY
from orion.biolink_constants import *

=======
from pathlib import Path

from Common.utils import GetData
from Common.loader_interface import SourceDataLoader
from Common.kgxmodel import kgxnode, kgxedge
from Common.prefixes import HGNC, HGNC_FAMILY
from Common.biolink_constants import AGENT_TYPE, MANUAL_AGENT, KNOWLEDGE_ASSERTION, KNOWLEDGE_LEVEL, PUBLICATIONS
>>>>>>> a36bcb48

##############
# Class: HGNC loader
#
# By: Phil Owen
# Date: 3/31/2021
# Desc: Class that loads/parses the HGNC data.
##############
class HGNCLoader(SourceDataLoader):

    source_id: str = HGNC
    provenance_id: str = 'infores:hgnc'
    parsing_version: str = '1.5'

    def __init__(self, test_mode: bool = False, source_data_dir: str = None):
        """
        :param test_mode - sets the run into test mode
        :param source_data_dir - the specific storage directory to save files in
        """
        super().__init__(test_mode=test_mode, source_data_dir=source_data_dir)
        self.source_db = 'HUGO Gene Nomenclature Committee'
        self.complete_set_file_name = 'hgnc_complete_set.txt'
        self.data_file = self.complete_set_file_name
        self.data_url = "https://storage.googleapis.com/public-download-files/hgnc/tsv/tsv/"

        self.member_of_predicate = "RO:0002350"

    def get_latest_source_version(self) -> str:
        """
        gets the version of the data

        :return: the data version
        """
        headers = {"Accept": "application/json"}
        info_response = requests.get('https://www.genenames.org/rest/info', headers=headers)
        info_response.raise_for_status()

        info_json = info_response.json()
        modified_date = info_json['lastModified']
        latest_version = modified_date.split('T')[0]
        return latest_version

    def get_data(self) -> int:
        """
        Gets the HGNC data from two sources.

        """
        gd: GetData = GetData()
        data_file_url = self.data_url + self.data_file
        gd.pull_via_http(url=data_file_url, data_dir=self.data_path)
        return True

    def parse_data(self) -> dict:
        """
        Parses the data file for graph nodes/edges and writes them to the KGX csv files.

        :return: ret_val: metadata about the parsing
        """
        record_counter: int = 0
        skipped_record_counter: int = 0
        data_file = Path(self.data_path) / self.complete_set_file_name
        with data_file.open('r') as file:
            dict_reader = csv.DictReader(file, delimiter='\t')
            for r in dict_reader:
                if not r["gene_group_id"]:
                    skipped_record_counter += 1
                    continue

                # extract gene node information and make a node
                gene_id = r['hgnc_id']
                gene_name = r['name']
                gene_props = {'locus_group': r['locus_group'], 'symbol': r['symbol'], 'location': r['location']}
                gene_node = kgxnode(gene_id, name=gene_name, nodeprops=gene_props)
                self.output_file_writer.write_kgx_node(gene_node)

                # split the gene group ids and names and iterate through them
                gene_group_ids = r['gene_group_id'].split('|')
                gene_group_names = r['gene_group'].split('|')
                for gene_group_id, gene_group_name in zip(gene_group_ids, gene_group_names):

                    # "gene group" is the hgnc family id, make nodes for them
                    gene_family_id = f'{HGNC_FAMILY}:{gene_group_id}'
                    gene_family_node = kgxnode(gene_family_id, name=gene_group_name)
                    self.output_file_writer.write_kgx_node(gene_family_node)

                    # make a gene family to gene edge
                    # include publications as an edge property if there are any
                    edge_props = {KNOWLEDGE_LEVEL: KNOWLEDGE_ASSERTION,
                                  AGENT_TYPE: MANUAL_AGENT}
                    if r['pubmed_id']:
                        edge_props[PUBLICATIONS] = [f'PMID:{pmid}' for pmid in r['pubmed_id'].split('|')]
                    new_edge = kgxedge(gene_family_id,
                                       gene_id,
                                       predicate=self.member_of_predicate,
                                       primary_knowledge_source=self.provenance_id,
                                       edgeprops=edge_props)
                    self.output_file_writer.write_kgx_edge(new_edge)
                    record_counter += 1

        load_metadata: dict = {
            'num_source_lines': record_counter,
            'unusable_source_lines': skipped_record_counter
        }
        return load_metadata<|MERGE_RESOLUTION|>--- conflicted
+++ resolved
@@ -1,22 +1,14 @@
 import csv
 import requests
 
-<<<<<<< HEAD
+from pathlib import Path
+
 from orion.utils import GetData
 from orion.loader_interface import SourceDataLoader
 from orion.kgxmodel import kgxnode, kgxedge
 from orion.prefixes import HGNC, HGNC_FAMILY
-from orion.biolink_constants import *
+from orion.biolink_constants import AGENT_TYPE, MANUAL_AGENT, KNOWLEDGE_ASSERTION, KNOWLEDGE_LEVEL, PUBLICATIONS
 
-=======
-from pathlib import Path
-
-from Common.utils import GetData
-from Common.loader_interface import SourceDataLoader
-from Common.kgxmodel import kgxnode, kgxedge
-from Common.prefixes import HGNC, HGNC_FAMILY
-from Common.biolink_constants import AGENT_TYPE, MANUAL_AGENT, KNOWLEDGE_ASSERTION, KNOWLEDGE_LEVEL, PUBLICATIONS
->>>>>>> a36bcb48
 
 ##############
 # Class: HGNC loader
