# Default graph spec
graphs:

  - graph_id: baseline
    # optional parameters to be applied to the entire graph - see README for more info
    # node_normalization_version: 2.3.5
    # edge_normalization_version: 4.2.5
    # graph_name: Robokop Baseline
    # graph_description: 'The baseline graph from which RobokopKG and other graphs are built.'
    # conflation: True # (whether to conflate node types like Genes and Proteins)
    graph_name: ROBOKOP Baseline
    graph_description: 'The ROBOKOP Knowledge Graph (ROBOKOP KG) is an open-source biomedical KG that supports the ROBOKOP application and currently contains millions of biomedical relationships derived from dozens of integrated and harmonized biological knowledge sources and bio-ontologies. The ROBOKOP KG includes curated components of most of the Automat KGs, as well as other knowledge sources. Most of the ROBOKOP knowledge sources are curated. However, the ROBOKOP KG also includes text-mined assertions from PubMed and PubMed Central that have been derived from natural language processing (NLP). Note that text-based assertions, while providing valuable information, must be interpreted with caution, as NLP algorithms may introduce false assertions.'
    graph_url: http://robokopkg.renci.org/browser/
    conflation: True
    output_format: neo4j
    sources:
      - source_id: BINDING-DB
        # optional parameters for each data source - see README for more info
        # source_version: latest (the version of the source data)
        # parsing_version: latest (the version of the parser used to parse the data)
        # node_normalization_version: latest
        # edge_normalization_version: latest
        # conflation: False
        # strict_normalization: True (whether or not data should be discarded when it can not be normalized)
        # merge_strategy: default (used to specify alternative merge strategies)
      - source_id: CHEBIProps
      - source_id: CTD
      - source_id: DrugCentral
      - source_id: DrugMechDB
      - source_id: GtoPdb
      - source_id: Hetio
      - source_id: HGNC
      - source_id: HMDB
      - source_id: HumanGOA
      - source_id: IntAct
      - source_id: MonarchKG
      - source_id: MONDOProps
      - source_id: OntologicalHierarchy
        merge_strategy: connected_edge_subset
      - source_id: PANTHER
      - source_id: PHAROS
      - source_id: Reactome
      - source_id: textminingkp
      - source_id: STRING-DB-Human
      - source_id: UbergraphNonredundant

  - graph_id: robokopkg
    graph_name: ROBOKOP KG
    graph_description: 'ROBOKOP (KG) is an open-source biomedical KG that supports the ROBOKOP application and currently contains millions of biomedical relationships derived from dozens of integrated and harmonized biological knowledge sources and bio-ontologies, including the Automat primary and aggregate knowledge sources. ROBOKOP KG also includes text-mined assertions from PubMed and PubMed Central, derived from natural language processing (NLP). Note that text-based assertions, while providing valuable information, must be interpreted with caution, as NLP algorithms may introduce false assertions.'
    graph_url: http://robokopkg.renci.org/browser/
    conflation: True
    output_format: neo4j
    subgraphs:
      - graph_id: baseline
    sources:
      - source_id: GWASCatalog
      - source_id: GTEx

  - graph_id: binding-automat
    graph_name: BINDING
    graph_description: 'Binding DataBase (BindingDB) openly exposes curated data on chemical entities and their molecular targets.'
    graph_url: https://www.bindingdb.org/
    output_format: neo4j
    sources:
      - source_id: BINDING-DB
      - source_id: OntologicalHierarchy
        merge_strategy: connected_edge_subset

  - graph_id: camkp-automat
    graph_name: CAM KG
    graph_description: 'The CAM KG contains data on CAMs (Causal Activity Models), which are small knowledge graphs built using the Web Ontology Language (OWL). The CAM database combines many CAM graphs, along with a large merged bio-ontology containing the full vocabulary of concepts referenced within the individual CAMs. Each CAM describes an instantiation of some of those concepts in a particular context, modeling the interactions between those instances as an interlinked representation of a complex biological or environmental process.'
    graph_url:
    conflation: False
    output_format: neo4j
    sources:
      - source_id: CAM-KP

<<<<<<< HEAD
  - graph_id: ctd-automat
=======
  - graph_id: COHD_Automat
    graph_name: COHD
    graph_description: "The Columbia Open Health Data (COHD) API provides access to counts and frequencies (i.e., EHR prevalence) of conditions, procedures, drug exposures, and patient demographics, and the co-occurrence frequencies between them. Count and frequency data were derived from the Columbia University Medical Center's OHDSI database including inpatient and outpatient data."
    graph_url:
    conflation: False
    output_format: neo4j
    sources:
      - source_id: COHD

  - graph_id: CTD_Automat
>>>>>>> 2db0528e
    graph_name: CTD
    graph_description: 'The Comparative Toxicogenomics Database (CTD) is an open-source database that provides manually curated information about chemical-gene/protein, chemical-disease, and gene/protein-disease relationships, with additional support for the curated relationships provided by function and pathway data.'
    graph_url: http://ctdbase.org/about/
    output_format: neo4j
    sources:
      - source_id: CTD
      - source_id: OntologicalHierarchy
        merge_strategy: connected_edge_subset

 #- graph_id:
 #  graph_name: DisGeNET
 #  graph_description: 'Disease – Gene Network (DisGeNET) is an open-source database on genes and variants associated with human disease. The integrated data are derived from curated repositories, GWAS catalogs, animal models, and the scientific literature.'
 #  graph_url:
 #  output_format: 
 #  sources:
 #    - source_id:
 #    - source_id:
 #      merge_strategy:

  - graph_id: drugcentral-automat
    graph_name: DrugCentral
    graph_description: 'DrugCentral provides open-source data on active ingredients, chemical entities, pharmaceutical products, drug mode of action, indications, and pharmacologic action for approved drugs, derived from information provided by the US Food & Drug Administration, the European Medicines Agency, and the Pharmaceutical and Medical Devices Agency. Note that DrugCentral provides limited information on discontinued drugs and drugs approved outside of the US, but that information has not been validated.'
    graph_url: https://drugcentral.org/
    output_format: neo4j
    sources:
      - source_id: DrugCentral
      - source_id: OntologicalHierarchy
        merge_strategy: connected_edge_subset

  - graph_id: genomeallianceorthologs-automat
    graph_name: Alliance of Genome Resources
    graph_description: 'The Alliance of Genome Resources is a consortium of the owners of seven model organism databases (MODs) and the Gene Ontology (GO) Consortium, whose goal is to provide an integrated view of their data to all biologists, clinicians, and other interested parties. The Alliance provides the results of all methods that have been benchmarked by the Quest for Orthologs Consortium (QfO), as well as curated ortholog inferences from HGNC (human, mouse, rat genes).'
    graph_url: https://www.alliancegenome.org/
    output_format: neo4j
    sources:
      - source_id: GenomeAllianceOrthologs
      - source_id: OntologicalHierarchy
        merge_strategy: connected_edge_subset

  - graph_id: gtex-automat
    graph_name: GTEx
    graph_description: 'The Genotype-Tissue Expression (GTEx) portal provides open access to data on tissue-specific gene expression and regulation, derived from molecular assays (e.g., WGS, WES, RNA-Seq) on 54 non-diseased tissue sites across nearly 1000 individuals.'
    graph_url: https://gtexportal.org/home/
    output_format: neo4j
    sources:
      - source_id: GTEx
      - source_id: OntologicalHierarchy
        merge_strategy: connected_edge_subset

  - graph_id: gtopdb-automat
    graph_name: GtoPdb
    graph_description: 'The International Union of Basic and Clinical Pharmacology (IUPHAR) / British Pharmacological Society (BPS) Guide to Pharmacology database (GtoPdb) provides searchable open-source quantitative information on drug targets and the prescription medicines and experimental drugs that act on them.'
    graph_url: http://www.guidetopharmacology.org/
    output_format: neo4j
    sources:
      - source_id: GtoPdb
      - source_id: OntologicalHierarchy
        merge_strategy: connected_edge_subset

  - graph_id: gwascatalog-automat
    graph_name: GWAS Catalog
    graph_description: 'The Genome-Wide Association Studies (GWAS) Catalog provides a curated, searchable, visualisable, and openly available database of single nucleotide polymorphism (SNP)-trait associations, derived from GWAS publications, including the reported trait, significant SNP-trait associations, and sample metadata.'
    graph_url: https://www.ebi.ac.uk/gwas/
    output_format: neo4j
    sources:
      - source_id: GWASCatalog
      - source_id: OntologicalHierarchy
        merge_strategy: connected_edge_subset

  - graph_id: hetio-automat
    graph_name: Hetionet
    graph_description: 'Hetionet is an open-source biomedical "heterogeneous information network" (hetnet) or graph-based resource describing relationships uncovered by millions of biomedical research studies over the past fifty years.'
    graph_url: https://het.io/
    output_format: neo4j
    sources:
      - source_id: Hetio
      - source_id: OntologicalHierarchy
        merge_strategy: connected_edge_subset

  - graph_id: hgnc-automat
    graph_name: HGNC
    graph_description: 'The HUGO Gene Nomenclature Committee (HGNC) database provides open access to HGNC-approved unique symbols and names for human genes, gene groups, and associated resources, including links to genomic, proteomic and phenotypic information.'
    graph_url: https://www.genenames.org/
    output_format: neo4j
    sources:
      - source_id: HGNC
      - source_id: OntologicalHierarchy
        merge_strategy: connected_edge_subset

  - graph_id: hmdb-automat
    graph_name: HMDB
    graph_description: 'The Human Metabolome DataBase (HMDB) is an openly accessible database containing detailed information about small molecule metabolites found in the human body, with links between chemical data, clinical data, and molecular biology/biochemistry data, including protein sequences (enzymes and transporters).'
    graph_url: https://hmdb.ca/
    output_format: neo4j
    sources:
      - source_id: HMDB
      - source_id: OntologicalHierarchy
        merge_strategy: connected_edge_subset

  - graph_id: humangoa-automat
    graph_name: Human GOA
    graph_description: 'The Gene Ontology (GO) Consortium’s Human Gene Ontologies Annotations (Human GOA) resource provides open access to curated assignment of GO terms to proteins in the UniProt KnowledgeBase (UniProtKB), RNA molecules from RNACentral, and protein complexes from the Complex Portal.'
    graph_url: https://www.ebi.ac.uk/GOA/index
    output_format: neo4j
    sources:
      - source_id: HumanGOA
      - source_id: OntologicalHierarchy
        merge_strategy: connected_edge_subset

  - graph_id: intact-automat
    graph_name: IntAct Molecular Interaction Database
    graph_description: 'The IntAct Molecular Interaction Database provides open access to molecular interactions data derived from literature curation or direct user submission.'
    graph_url: https://www.ebi.ac.uk/intact/home
    output_format: neo4j
    sources:
      - source_id: IntAct
      - source_id: OntologicalHierarchy
        merge_strategy: connected_edge_subset

<<<<<<< HEAD
  - graph_id: panther-automat
=======
  - graph_id: OHD_Carolina_Automat
    graph_name: Open Health Data @ Carolina
    graph_description: 'Open Health Data @ Carolina provides access to counts and frequencies (i.e., EHR prevalence) of conditions, procedures, drug exposures, and patient demographics, and the co-occurrence frequencies between them.'
    graph_url: https://github.com/NCATSTranslator/Translator-All/wiki/Open-Health-Data-at-Carolina
    conflation: False
    output_format: neo4j
    sources:
      - source_id: OHD-Carolina

  - graph_id: PANTHER_Automat
>>>>>>> 2db0528e
    graph_name: PANTHER
    graph_description: 'The Protein ANalysis THrough Evolutionary Relationships (PANTHER) classification system provides an openly available annotation library of gene family phylogenetic trees, with persistent identifiers attached to all nodes in the trees and annotation of each protein member of the family by its family and protein class, subfamily, orthologs, paralogs, GO Phylogenetic Annotation Project function, and Reactome pathways.'
    graph_url: http://pantherdb.org/
    output_format: neo4j
    sources:
      - source_id: PANTHER
      - source_id: OntologicalHierarchy
        merge_strategy: connected_edge_subset

  - graph_id: pharos-automat
    graph_name: Pharos
    graph_description: 'Pharos is the openly accessible user interface to the Illuminating the Druggable Genome (IDG) program’s Knowledge Management Center (KMC), which aims to develop a comprehensive, integrated knowledge-base for the Druggable Genome (DG) to illuminate the uncharacterized and/or poorly annotated portion of the DG, focusing on three of the most common drug-targeted protein families: G-protein-coupled receptors; ion channels; and kinases.'
    graph_url: https://pharos.nih.gov/
    output_format: neo4j
    sources:
      - source_id: PHAROS
      - source_id: OntologicalHierarchy
        merge_strategy: connected_edge_subset

  - graph_id: reactome-automat
    graph_name: Reactome
    graph_description: 'REACTOME is an open-source, open access, manually curated and peer-reviewed pathway database. Our goal is to provide intuitive bioinformatics tools for the visualization, interpretation and analysis of pathway knowledge to support basic and clinical research, genome analysis, modeling, systems biology and education.'
    graph_url: https://reactome.org/
    output_format: neo4j
    sources:
      - source_id: Reactome
      - source_id: OntologicalHierarchy
        merge_strategy: connected_edge_subset

  - graph_id: string-db-automat
    graph_name: STRING
    graph_description: 'The Search Tool for the Retrieval of INteracting Genes/proteins (STRING) database provides information on known and predicted protein-protein interactions (both direct and indirect) derived from genomic context predictions, high-throughput laboratory experiments, conserved co-expression, automated text mining, and aggregated knowledge from primary data sources.'
    graph_url: https://string-db.org/
    output_format: neo4j
    sources:
      - source_id: STRING-DB-Human
      - source_id: OntologicalHierarchy
        merge_strategy: connected_edge_subset

  - graph_id: tmkp-automat
    graph_name: Text Mining Provider KG
    graph_description: 'The Text Mining Provider KG contains subject-predicate-object assertions derived from the application of natural language processing (NLP) algorithms to the PubMedCentral Open Access collection of publications plus additional titles and abstracts from PubMed. Note thattext-mined assertions, while providing valuable information, must be interpreted with caution, as NLP algorithms may introduce false assertions.'
    graph_url: https://github.com/NCATSTranslator/Translator-All/wiki/Text-Mining-Provider
    output_format: neo4j
    sources:
      - source_id: textminingkp
      - source_id: OntologicalHierarchy
        merge_strategy: connected_edge_subset

  - graph_id: ubergraphredundant-automat
    graph_name: Ubergraph
    graph_description: 'Ubergraph is an open-source graph database containing integrated ontologies, including Gene Ontology (GO), Chemical Entities of Biological Interest (ChHEBI), Human Phenotype Ontology (HPO), and the Uber-anatomy ontology (Uberon)’s anatomical ontology.'
    graph_url: https://github.com/INCATools/ubergraph
    output_format: neo4j
    sources:
      - source_id: UbergraphRedundant

  - graph_id: viralproteome-automat
    graph_name: Viral Proteome
    graph_description: 'The Gene Ontology (GO) Consortium’s Viral Proteome resource provides open access to curated assignment of GO terms to proteins and proteome relationships derived from the UniProt KnowledgeBase for all NCBI taxa classified as viruses.'
    graph_url: https://www.ebi.ac.uk/GOA/proteomes
    output_format: neo4j
    sources:
      - source_id: ViralProteome
      - source_id: OntologicalHierarchy
        merge_strategy: connected_edge_subset
<|MERGE_RESOLUTION|>--- conflicted
+++ resolved
@@ -75,9 +75,6 @@
     sources:
       - source_id: CAM-KP
 
-<<<<<<< HEAD
-  - graph_id: ctd-automat
-=======
   - graph_id: COHD_Automat
     graph_name: COHD
     graph_description: "The Columbia Open Health Data (COHD) API provides access to counts and frequencies (i.e., EHR prevalence) of conditions, procedures, drug exposures, and patient demographics, and the co-occurrence frequencies between them. Count and frequency data were derived from the Columbia University Medical Center's OHDSI database including inpatient and outpatient data."
@@ -88,7 +85,6 @@
       - source_id: COHD
 
   - graph_id: CTD_Automat
->>>>>>> 2db0528e
     graph_name: CTD
     graph_description: 'The Comparative Toxicogenomics Database (CTD) is an open-source database that provides manually curated information about chemical-gene/protein, chemical-disease, and gene/protein-disease relationships, with additional support for the curated relationships provided by function and pathway data.'
     graph_url: http://ctdbase.org/about/
@@ -208,9 +204,6 @@
       - source_id: OntologicalHierarchy
         merge_strategy: connected_edge_subset
 
-<<<<<<< HEAD
-  - graph_id: panther-automat
-=======
   - graph_id: OHD_Carolina_Automat
     graph_name: Open Health Data @ Carolina
     graph_description: 'Open Health Data @ Carolina provides access to counts and frequencies (i.e., EHR prevalence) of conditions, procedures, drug exposures, and patient demographics, and the co-occurrence frequencies between them.'
@@ -221,7 +214,6 @@
       - source_id: OHD-Carolina
 
   - graph_id: PANTHER_Automat
->>>>>>> 2db0528e
     graph_name: PANTHER
     graph_description: 'The Protein ANalysis THrough Evolutionary Relationships (PANTHER) classification system provides an openly available annotation library of gene family phylogenetic trees, with persistent identifiers attached to all nodes in the trees and annotation of each protein member of the family by its family and protein class, subfamily, orthologs, paralogs, GO Phylogenetic Annotation Project function, and Reactome pathways.'
     graph_url: http://pantherdb.org/
