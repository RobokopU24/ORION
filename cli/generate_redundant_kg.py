import os
import sys
import re
import argparse
from itertools import product
<<<<<<< HEAD
from tqdm import tqdm

from Common.utils import quick_jsonl_file_iterator
=======
from Common.utils import quick_jsonl_file_iterator, snakify
>>>>>>> 421a9a19
from Common.kgx_file_writer import KGXFileWriter

from bmt import Toolkit


bmt = Toolkit()


QUALIFIER_KEYS = ['object_aspect_qualifier', 'object_direction_qualifier', 'qualified_predicate', 'species_context_qualifier']
ASPECT_QUALIFIER = 'object_aspect_qualifier'
DIRECTION_QUALIFIER = 'object_direction_qualifier'
QUALIFIED_PREDICATE = 'qualified_predicate'


def get_ancestor_predicates_biolink(predicate):
    cur_predicate = predicate.split(':')[-1]
    return set([f'biolink:{snakify(curie)}' for curie in bmt.get_ancestors(cur_predicate)])

def check_qualifier(ed):
    qfs = []
    for k in ed.keys():
        if bmt.is_qualifier(k):
            qfs.append(k)
    return qfs

def write_edge_no_q(ed, predicate):
    tmp_edge = dict(ed) # Not sure if it's still tied to original edge dictionary
    tmp_edge['predicate'] = f"biolink:{predicate}"
    tmp_edge.pop(DIRECTION_QUALIFIER, None)
    tmp_edge.pop(ASPECT_QUALIFIER, None)
    tmp_edge.pop(QUALIFIED_PREDICATE, None)
    return tmp_edge

def generate_redundant_kg(infile, edges_file_path):
    
    num_edges = 0
    num_bio_edges = 0
    num_other_edges = 0
    non_biolink_predicates = set()
    with KGXFileWriter(edges_output_file_path=edges_file_path) as kgx_file_writer:
        for edge in tqdm(quick_jsonl_file_iterator(infile)):
            ancestor_predicates = set()
            # qual_predicate = 'No_qualified_predicate'
            aspect_values = []
            direction_values = [None]
            try:
                num_edges +=1
                if re.match('biolink.*', edge['predicate']): # bmt may already conform all edges to this format. Conditional statement could be omitted once confirmed.
                    ancestor_predicates = ancestor_predicates.union(get_ancestor_predicates_biolink(edge['predicate']))
                    num_bio_edges+=1 
                    
                else:   #(f"predicate does not have biolink prefix: {edge['predicate']}")
                    non_biolink_predicates.add(edge['predicate']) 
                    num_other_edges+=1
                    
                qualifiers = check_qualifier(edge)
                
                if ASPECT_QUALIFIER in qualifiers:
                    aspect_values += bmt.get_permissible_value_ancestors(permissible_value=edge[ASPECT_QUALIFIER], enum_name='GeneOrGeneProductOrChemicalEntityAspectEnum')
                    if DIRECTION_QUALIFIER in qualifiers:
                        # store tuples that represent all combinations of aspect_qualifier and direction_qualifier
                        direction_values = [edge[DIRECTION_QUALIFIER], None]

                
                # Log the uncharted qualifiers here. Ignored, save for future investigation
                #for k in qualifiers:
                #    if k not in QUALIFIER_KEYS:
                #        print(k)
    
                expand_edges = []

                for cur_pre in ancestor_predicates:
                    
                    if (cur_pre == edge['predicate'].strip('biolink:')) and (len(aspect_values) >0): # There might be a function in bmt that retrieves normalized predicate names that could be updated here.
                        # run tuples and change q_edge, will need another copy to enable popping key:value pairs of qualifiers
                        for (a,d) in product(aspect_values, direction_values):
                            q_edge = dict(edge)
                            if d == None:
                                q_edge.pop(DIRECTION_QUALIFIER, None)

                            else:
                                q_edge[DIRECTION_QUALIFIER] = d
                                
                            q_edge[ASPECT_QUALIFIER] = a
                            expand_edges.append(q_edge)
                    
                    expand_edges.append(write_edge_no_q(edge, cur_pre))
                    
                            
                #expand_edges.append(dict()) # Just to separate inoput instance for verification purpose. Should be deleted at production runs.
                kgx_file_writer.write_normalized_edges(iter(expand_edges))
                
                
            except KeyError:
                print("There is no key named predicate in the dictionary. This does not look like an edge object")
         

        
if __name__ == '__main__':
    ap = argparse.ArgumentParser(description='Generate redundant edge files. '
                                             'currently expanding from predicate and qualified_predicate.')
    ap.add_argument('--infile', help='Input edge file path')
    ap.add_argument('--outfile', help='Output edge file path')
    args = vars(ap.parse_args())

    infile =  args['infile'] #"/home/Documents/RENCI/ROBOKOP/generate_redundant_graphs/data/edges.jsonl.10"
    edges_file_path = args['outfile']  #"/home/Documents/RENCI/ROBOKOP/generate_redundant_graphs/data/edges.redundant.jsonl.10"
    
    generate_redundant_kg(infile, edges_file_path)<|MERGE_RESOLUTION|>--- conflicted
+++ resolved
@@ -3,13 +3,7 @@
 import re
 import argparse
 from itertools import product
-<<<<<<< HEAD
-from tqdm import tqdm
-
-from Common.utils import quick_jsonl_file_iterator
-=======
 from Common.utils import quick_jsonl_file_iterator, snakify
->>>>>>> 421a9a19
 from Common.kgx_file_writer import KGXFileWriter
 
 from bmt import Toolkit
