--- conflicted
+++ resolved
@@ -18,12 +18,9 @@
 HMDB = 'HMDB'
 HUMAN_GOA = 'HumanGOA'
 INTACT = 'IntAct'
-<<<<<<< HEAD
 LITCOIN = 'LitCoin'
 LITCOIN_SAPBERT = 'LitCoinSapBERT'
-=======
 MONARCH_KG = 'MonarchKG'
->>>>>>> 379bee48
 MONDO_PROPS = 'MONDOProps'
 ONTOLOGICAL_HIERARCHY = 'OntologicalHierarchy'
 PANTHER = 'PANTHER'
@@ -65,12 +62,9 @@
     HUMAN_GOA: ("parsers.GOA.src.loadGOA", "HumanGOALoader"),
     HUMAN_STRING: ("parsers.STRING.src.loadSTRINGDB", "HumanSTRINGDBLoader"),
     INTACT: ("parsers.IntAct.src.loadIA", "IALoader"),
-<<<<<<< HEAD
     LITCOIN: ("parsers.LitCoin.src.loadLitCoin", "LitCoinLoader"),
     LITCOIN_SAPBERT: ("parsers.LitCoin.src.loadLitCoin", "LitCoinSapBERTLoader"),
-=======
     MONARCH_KG: ("parsers.monarchkg.src.loadMonarchKG", "MonarchKGLoader"),
->>>>>>> 379bee48
     MONDO_PROPS: ("parsers.MONDOProperties.src.loadMP", "MPLoader"),
     ONTOLOGICAL_HIERARCHY: ("parsers.UberGraph.src.loadUG", "OHLoader"),
     PANTHER: ("parsers.panther.src.loadPanther", "PLoader"),
