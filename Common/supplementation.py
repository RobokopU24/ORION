--- conflicted
+++ resolved
@@ -102,12 +102,8 @@
                               kgx_nodes_path: str,
                               kgx_edges_path: str):
         supplementation_info = {}
-<<<<<<< HEAD
-        edge_props = {}
-=======
         edge_props = {'edge_source': 'snpeff', 'source_database': 'SnpEff'}
         gene_biotypes_to_ignore = set()
->>>>>>> c74408b7
 
         with open(annotated_vcf_path, 'r') as snpeff_output, \
                 KGXFileWriter(nodes_output_file_path=kgx_nodes_path,
