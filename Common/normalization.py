--- conflicted
+++ resolved
@@ -1,13 +1,12 @@
 import os
 import logging
 import requests
-import time
 
 from robokop_genetics.genetics_normalization import GeneticsNormalizer
 from Common.node_types import *
 from Common.utils import LoggingUtil
 
-NORMALIZATION_CODE_VERSION = '1.1'
+NORMALIZATION_CODE_VERSION = '1.0'
 
 
 class NodeNormalizer:
@@ -64,36 +63,6 @@
         self.sequence_variant_normalizer = None
         self.variant_node_types = None
 
-    def hit_node_norm_service(self, curies, retries=0):
-        resp: requests.models.Response = requests.post(f'{self.node_norm_endpoint}get_normalized_nodes',
-                                                       json={'curies': curies,
-                                                             'conflate': self.conflate_node_types,
-                                                             'description': True})
-        if resp.status_code == 200:
-            # if successful return the json as an object
-            return resp.json()
-        else:
-            error_message = f'Node norm response code: {resp.status_code}'
-            if resp.status_code >= 500:
-                # if 5xx retry 3 times
-                retries += 1
-                if retries == 4:
-                    error_message += ', retried 3 times, giving up..'
-                    self.logger.error(error_message)
-                    resp.raise_for_status()
-                else:
-                    error_message += f', retrying.. (attempt {retries})'
-                    time.sleep(retries * 3)
-                    self.logger.error(error_message)
-                    return self.hit_node_norm_service(curies, retries)
-            else:
-                # we should never get a legitimate 4xx response from node norm,
-                # crash with an error for troubleshooting
-                if resp.status_code == 422:
-                    error_message += f'(curies: {curies})'
-                self.logger.error(error_message)
-                resp.raise_for_status()
-
     def normalize_node_data(self, node_list: list, block_size: int = 1000) -> list:
         """
         This method calls the NodeNormalization web service to get the normalized identifier and name of the node.
@@ -107,8 +76,11 @@
 
         self.logger.debug(f'Start of normalize_node_data. items: {len(node_list)}')
 
-        # init the cache - this accumulates all the results from the node norm service
+        # init the cache list - this accumulates all of the results from the node norm service
         cached_node_norms: dict = {}
+
+        # save the node list count to avoid grabbing it over and over
+        node_count: int = len(node_list)
 
         # create a unique set of node ids
         tmp_normalize: set = set([node['id'] for node in node_list])
@@ -139,16 +111,32 @@
                 # collect a slice of records from the data frame
                 data_chunk: list = to_normalize[start_index: end_index]
 
-                # hit the node norm api
-                normalization_json = self.hit_node_norm_service(curies=data_chunk)
-                if normalization_json:
-                    # merge the normalization results with what we have gotten so far
-                    cached_node_norms.update(**normalization_json)
+                # get the data
+                resp: requests.models.Response = requests.post(f'{self.node_norm_endpoint}get_normalized_nodes',
+                                                               json={'curies': data_chunk,
+                                                                     'conflate': self.conflate_node_types,
+                                                                     'description': True})
+
+                # did we get a good status code
+                if resp.status_code == 200:
+                    # convert json to dict
+                    rvs: dict = resp.json()
+
+                    if rvs:
+                        # merge this list with what we have gotten so far
+                        cached_node_norms.update(**rvs)
+                    else:
+                        # this is a quick fix for the API returning empty dict instead of nulls when
+                        # none of the curies normalize
+                        empty_responses = {curie: None for curie in data_chunk}
+                        cached_node_norms.update(empty_responses)
                 else:
-                    # this shouldn't happen but if the API returns an empty dict instead of nulls,
-                    # assume none of the curies normalize
-                    empty_responses = {curie: None for curie in data_chunk}
-                    cached_node_norms.update(empty_responses)
+                    # we should never get a legitimate non-200 response from node norm here, just crash with an error
+                    error_message = f'Node norm response code: {resp.status_code}'
+                    if resp.status_code == 422:
+                        error_message += f'(curies: {data_chunk})'
+                    self.logger.error(error_message)
+                    resp.raise_for_status()
 
                 # move on down the list
                 start_index += block_size
@@ -167,8 +155,8 @@
             self.biolink_compliant_node_types = biolink_lookup.get_valid_node_types()
 
         # for each node update the node with normalized information
-        # store the normalized IDs in self.node_normalization_lookup for later look up
-        while node_idx < len(node_list):
+        # store the normalized IDs for later look up
+        while node_idx < node_count:
 
             # get the next node list item by index
             current_node = node_list[node_idx]
@@ -534,21 +522,8 @@
     nameres_payload = {
         "string": name,
         "biolink_type": biolink_type if biolink_type else "",
-        "autocomplete": True,
-        "exclude_prefixes": "UMLS"
+        "autocomplete": False
     }
-<<<<<<< HEAD
-    nameres_result = requests.get(NAME_RESOLVER_URL, params=nameres_payload, headers=NAME_RESOLVER_HEADERS)
-    if nameres_result.status_code == 200:
-        # return the first result if there is one
-        nameres_json = nameres_result.json()
-        return nameres_json[0] if nameres_json else None
-    else:
-        error_message = f'Non-200 result from name resolution ({NAME_RESOLVER_URL}): ' \
-                        f'Status {nameres_result.status_code} - {nameres_payload}.'
-        if logger:
-            logger.error(error_message)
-=======
     error_message = None
     try:
         nameres_result = requests.get(NAME_RESOLVER_URL, params=nameres_payload, headers=NAME_RESOLVER_HEADERS)
@@ -556,7 +531,6 @@
             # return the first result if there is one
             nameres_json = nameres_result.json()
             return nameres_json[0] if nameres_json else None
->>>>>>> 8b2b096a
         else:
             error_message = f'Non-200 result from name resolution (url: {NAME_RESOLVER_URL}, ' \
                             f'payload: {nameres_payload}). Status code: {nameres_result.status_code}.'
