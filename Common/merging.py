--- conflicted
+++ resolved
@@ -14,13 +14,14 @@
 
 bmt = BiolinkUtils()
 
-
-def node_key_function(node):
-    return node['id']
-
 logger = LoggingUtil.init_logging("ORION.Common.merging",
                                   line_format='medium',
                                   log_file_path=os.environ['ORION_LOGS'])
+
+
+def node_key_function(node):
+    return node['id']
+
 
 def edge_key_function(edge, custom_key_attributes=None):
     qualifiers = [f'{key}{value}' for key, value in edge.items() if bmt.is_qualifier(key)]
@@ -80,12 +81,9 @@
     def merge_node(self, node):
         raise NotImplementedError
 
-<<<<<<< HEAD
     def merge_edge(self, edge):
         raise NotImplementedError
 
-=======
->>>>>>> 6ca19d7e
     def flush(self):
         pass
 
@@ -103,8 +101,6 @@
         super().__init__()
 
         self.chunk_size = chunk_size
-<<<<<<< HEAD
-=======
         self.probably_unique_temp_file_key = secrets.token_hex(6)
 
         self.additional_edge_attributes = None
@@ -115,7 +111,6 @@
 
         self.temp_edge_file_paths = []
         self.current_edge_chunk = 0
->>>>>>> 6ca19d7e
 
         self.temp_directory = temp_directory
         self.temp_file_paths = {
@@ -127,26 +122,23 @@
             EDGE_ENTITY_TYPE: []
         }
 
+    def merge_node(self, node):
+        self.entity_buffers[NODE_ENTITY_TYPE].append(node)
+        if len(self.entity_buffers[NODE_ENTITY_TYPE]) >= self.chunk_size:
+            self.flush_node_buffer()
+
     def merge_nodes(self, nodes):
         return self.merge_entities(nodes,
                                    NODE_ENTITY_TYPE,
                                    node_key_function)
 
-    def merge_node(self, node):
-        self.entity_buffers[NODE_ENTITY_TYPE].append(node)
-        if len(self.entity_buffers[NODE_ENTITY_TYPE]) >= self.chunk_size:
-            self.flush_node_buffer()
-
-<<<<<<< HEAD
-    def merge_edges(self, edges):
-        return self.merge_entities(edges,
-                                   EDGE_ENTITY_TYPE,
-                                   edge_key_function)
-
     def merge_edge(self, edge):
-=======
+        self.entity_buffers[EDGE_ENTITY_TYPE].append(edge)
+        if len(self.entity_buffers[EDGE_ENTITY_TYPE]) >= self.chunk_size:
+            self.flush_edge_buffer()
+
     def merge_edges(self, edges, additional_edge_attributes=None, add_edge_id=False):
-        logger.info(f'additional_edge_attributes: {additional_edge_attributes}, add_edge_id: {add_edge_id} in DiskGraphMerger:merge_edges()')
+        logger.info(f'additional_edge_attributes: {additional_edge_attributes}, add_edge_id: {add_edge_id}')
         self.additional_edge_attributes = additional_edge_attributes
         self.add_edge_id = add_edge_id
         sorting_function = lambda edge: edge_key_function(edge, custom_key_attributes=additional_edge_attributes)
@@ -154,17 +146,10 @@
                                    EDGE_ENTITY_TYPE,
                                    sorting_function)
 
-    def buffer_edge(self, edge):
->>>>>>> 6ca19d7e
-        self.entity_buffers[EDGE_ENTITY_TYPE].append(edge)
-        if len(self.entity_buffers[EDGE_ENTITY_TYPE]) >= self.chunk_size:
-            self.flush_edge_buffer()
-
     def merge_entities(self, entities, entity_type, entity_sorting_function):
         entity_counter = 0
         for chunk_of_entities in chunk_iterator(entities, self.chunk_size):
             current_chunk_size = len(chunk_of_entities)
-            print(f'merging chunk of size {current_chunk_size}')
             entity_counter += current_chunk_size
             if current_chunk_size == self.chunk_size:
                 # this is a full chunk of the max size, go ahead and process it
@@ -213,14 +198,9 @@
 
     def get_merged_edges_jsonl(self):
         self.flush_edge_buffer()
-<<<<<<< HEAD
-        for edge in self.get_merged_entities(file_paths=self.temp_file_paths[EDGE_ENTITY_TYPE],
-                                             sorting_key_function=edge_key_function,
-=======
         sorting_function = lambda e: edge_key_function(e, custom_key_attributes=self.additional_edge_attributes)
         for edge in self.get_merged_entities(file_paths=self.temp_file_paths[EDGE_ENTITY_TYPE],
                                              sorting_key_function=sorting_function,
->>>>>>> 6ca19d7e
                                              merge_function=entity_merging_function,
                                              entity_type=EDGE_ENTITY_TYPE,
                                              add_edge_id=self.add_edge_id):
@@ -252,8 +232,6 @@
 
         first_lines = {i: json_reader.read() for i, json_reader in json_readers.items()}
         next_entities = {i: (sorting_key_function(value), value) for i, value in first_lines.items()}
-
-        # next_entities = {i: json_reader.read() for i, json_reader in json_readers.items()}
 
         min_key = min([key for key, entity in next_entities.values()], default=None)
         while min_key is not None:
@@ -299,11 +277,7 @@
         self.nodes = {}
         self.edges = {}
 
-<<<<<<< HEAD
     # merge a list of nodes (dictionaries not kgxnode objects!) into the existing set
-=======
-    # merge a list of nodes (dictionaries not kgxnode objects!) into the existing list
->>>>>>> 6ca19d7e
     def merge_nodes(self, nodes):
         node_count = 0
         for node in nodes:
@@ -328,35 +302,22 @@
         edge_count = 0
         for edge in edges:
             edge_count += 1
-<<<<<<< HEAD
-            self.merge_edge(edge)
-        return edge_count
-
-    def merge_edge(self, edge):
-        edge_key = edge_key_function(edge)
-=======
             self.merge_edge(edge, additional_edge_attributes=additional_edge_attributes, add_edge_id=add_edge_id)
         return edge_count
 
     def merge_edge(self, edge, additional_edge_attributes=None, add_edge_id=False):
         edge_key = edge_key_function(edge, custom_key_attributes=additional_edge_attributes)
->>>>>>> 6ca19d7e
         if edge_key in self.edges:
             self.merged_edge_counter += 1
             merged_edge = entity_merging_function(quick_json_loads(self.edges[edge_key]),
                                                   edge,
                                                   EDGE_PROPERTIES_THAT_SHOULD_BE_SETS)
-<<<<<<< HEAD
-            self.edges[edge_key] = quick_json_dumps(merged_edge)
-        else:
-=======
             if add_edge_id is True:
                 merged_edge[EDGE_ID] = edge_key
             self.edges[edge_key] = quick_json_dumps(merged_edge)
         else:
             if add_edge_id is True:
                 edge[EDGE_ID] = edge_key
->>>>>>> 6ca19d7e
             self.edges[edge_key] = quick_json_dumps(edge)
 
     def get_merged_nodes_jsonl(self):
@@ -365,4 +326,4 @@
 
     def get_merged_edges_jsonl(self):
         for edge in self.edges.values():
-            yield f'{edge}\n'
+            yield f'{edge}\n'