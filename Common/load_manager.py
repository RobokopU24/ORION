--- conflicted
+++ resolved
@@ -58,14 +58,11 @@
 UNIREF = 'UniRef'
 SCENT = 'Scent'
 ONTOLOGICAL_HIERARCHY = 'OntologicalHierarchy'
-<<<<<<< HEAD
 YEASTSGD = 'YeastSGDInfo'
 YEASTNUC = 'YeastNucleosomes'
 YEASTHISTONEANDEXPRESSION = 'YeastHistoneAndExpression'
-=======
 YEAST_NUCLEOSOMES = 'YeastNucleosomes'
 GENOME_ALLIANCE_ORTHOLOGS = 'GenomeAllianceOrthologs'
->>>>>>> 162c1f38
 # FOODB = 'FooDB' # this is on hold, data needs review after latest release of data.
 
 
@@ -90,14 +87,11 @@
     UNIREF: UniRefSimLoader,
     ONTOLOGICAL_HIERARCHY: OHLoader,
     SCENT: ScentLoader,
-<<<<<<< HEAD
     YEASTSGD: YeastSGDLoader,
     YEASTNUC: YeastNucleosomeLoader,
     YEASTHISTONEANDEXPRESSION: YeastHistoneAndExpressionLoader
-=======
     YEAST_NUCLEOSOMES: YeastNucleosomeLoader,
     GENOME_ALLIANCE_ORTHOLOGS: GenomeAllianceOrthologLoader
->>>>>>> 162c1f38
     # items to go
     # textminingkp
 
