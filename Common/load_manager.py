--- conflicted
+++ resolved
@@ -11,9 +11,7 @@
 from Common.loader_interface import SourceDataBrokenError, SourceDataFailedError
 from Common.supplementation import SequenceVariantSupplementation, SupplementationFailedError
 from parsers.yeast.src.loadYeastSGDInfo import YeastSGDLoader
-from parsers.yeast.src.loadYeastNucleosomes import YeastNucleosomeLoader
 from parsers.yeast.src.loadYeastNucleosomesGSE61888 import YeastGSE61888Loader
-from parsers.yeast.src.loadYeastHistoneModificationsAndRNASeq import YeastHistoneAndExpressionLoader
 from parsers.GWASCatalog.src.loadGWASCatalog import GWASCatalogLoader
 from parsers.CTD.src.loadCTD import CTDLoader
 from parsers.cord19.src.loadCord19 import Cord19Loader
@@ -89,17 +87,11 @@
     ONTOLOGICAL_HIERARCHY: OHLoader,
     SCENT: ScentLoader,
     YEASTSGD: YeastSGDLoader,
-    YEASTHISTONEANDEXPRESSION: YeastHistoneAndExpressionLoader,
-    YEAST_NUCLEOSOMES: YeastNucleosomeLoader,
-<<<<<<< HEAD
     YEAST_GSE61888: YeastGSE61888Loader,
-    GENOME_ALLIANCE_ORTHOLOGS: GenomeAllianceOrthologLoader
-=======
     GENOME_ALLIANCE_ORTHOLOGS: GenomeAllianceOrthologLoader,
     STRING_DB: STRINGDBLoader,
     CHEBI_PROPERTIES: ChebiPropertiesLoader
 
->>>>>>> b033c2d5
     # items to go
     # textminingkp
 
@@ -107,11 +99,7 @@
     # FOODB: FDBLoader - no longer has curies that will normalize
 }
 
-<<<<<<< HEAD
-RESOURCE_HOGS = [GTEX, GWAS_CATALOG, UNIREF, ONTOLOGICAL_HIERARCHY, YEASTSGD]
-=======
-RESOURCE_HOGS = [GTEX, GWAS_CATALOG, UNIREF, ONTOLOGICAL_HIERARCHY, STRING_DB]
->>>>>>> b033c2d5
+RESOURCE_HOGS = [GTEX, GWAS_CATALOG, UNIREF, ONTOLOGICAL_HIERARCHY, YEASTSGD, STRING_DB]
 
 
 class SourceDataManager:
